package storage

import (
	"bytes"
	"context"
	"encoding/json"
	"fmt"
<<<<<<< HEAD
	"github.com/aws/aws-sdk-go-v2/aws"
	"github.com/aws/aws-sdk-go-v2/config"
	"github.com/aws/aws-sdk-go-v2/service/s3"
	"github.com/aws/aws-sdk-go-v2/service/s3/types"
	"github.com/aws/smithy-go"
	"github.com/aws/smithy-go/middleware"
	smithyhttp "github.com/aws/smithy-go/transport/http"
	"github.com/golang/mock/gomock"
	"github.com/google/go-cmp/cmp"
	"github.com/peak/s5cmd/log"
	"github.com/peak/s5cmd/storage/url"
	"gotest.tools/v3/assert"
=======
	"io"
>>>>>>> 2a6c7cc8
	"math/rand"
	"net/http"
	"net/http/httptest"
	urlpkg "net/url"
	"os"
	"reflect"
	"strings"
	"sync/atomic"
	"testing"
	"time"
)

func TestS3ImplementsStorageInterface(t *testing.T) {
	var i interface{} = new(S3)
	if _, ok := i.(Storage); !ok {
		t.Errorf("expected %t to implement Storage interface", i)
	}
}

func TestNewSessionPathStyle(t *testing.T) {
	testcases := []struct {
		name            string
		endpoint        urlpkg.URL
		expectPathStyle bool
	}{
		{
			name:            "expect_virtual_host_style_when_missing_endpoint",
			endpoint:        urlpkg.URL{},
			expectPathStyle: false,
		},
		{
			name:            "expect_virtual_host_style_for_transfer_accel",
			endpoint:        urlpkg.URL{Host: transferAccelEndpoint},
			expectPathStyle: false,
		},
		{
			name:            "expect_virtual_host_style_for_google_cloud_storage",
			endpoint:        urlpkg.URL{Host: gcsEndpoint},
			expectPathStyle: false,
		},
		{
			name:            "expect_path_style_for_localhost",
			endpoint:        urlpkg.URL{Host: "127.0.0.1"},
			expectPathStyle: true,
		},
		{
			name:            "expect_path_style_for_custom_endpoint",
			endpoint:        urlpkg.URL{Host: "example.com"},
			expectPathStyle: true,
		},
	}

	for _, tc := range testcases {
		tc := tc
		t.Run(tc.name, func(t *testing.T) {
			mw := middleware.SerializeMiddlewareFunc("ListObjects", func(
				ctx context.Context,
				in middleware.SerializeInput,
				next middleware.SerializeHandler,
			) (
				out middleware.SerializeOutput,
				metadata middleware.Metadata,
				err error,
			) {
				switch r := in.Request.(type) {
				case *smithyhttp.Request:
					got := r.URL.Host == tc.endpoint.Host
					if got != tc.expectPathStyle {
						t.Fatalf("expected: %v, got: %v", tc.expectPathStyle, got)
					}
				}

				return next.HandleSerialize(ctx, in)
			})
			opts := Options{Endpoint: tc.endpoint.Hostname(), NoSignRequest: true}
			_ = reflect.TypeOf(opts)
			s3c, err := newS3Storage(context.Background(), opts)
			if err != nil {
				t.Fatal(err)
			}
			_, _ = s3c.client.ListObjects(
				context.Background(),
				&s3.ListObjectsInput{Bucket: aws.String("bucket"), Prefix: aws.String("key")},
				func(options *s3.Options) {
					options.APIOptions = append(options.APIOptions, func(stack *middleware.Stack) error {
						return stack.Serialize.Add(mw, middleware.After)
					})
				},
			)
		})
	}
}

func TestNewSessionWithNoSignRequest(t *testing.T) {

	opts := Options{NoSignRequest: true}
	s3c, err := newS3Storage(context.Background(), opts)

	if err != nil {
		t.Fatal(err)
	}

	_, gotErr := s3c.config.Credentials.Retrieve(context.Background())
	expectedErr := "AnonymousCredentials is not a valid credential provider, and cannot be used to sign AWS requests with"

	if !strings.Contains(gotErr.Error(), expectedErr) {
		t.Fatalf("expected %v, got %v", expectedErr, gotErr)
	}
}

func TestNewSessionWithProfileFromFile(t *testing.T) {
	// create a temporary credentials file
	file, err := os.CreateTemp("", "")
	if err != nil {
		t.Fatal(err)
	}
	defer os.Remove(file.Name())

	profiles := `[default]
aws_access_key_id = default_profile_key_id
aws_secret_access_key = default_profile_access_key

[p1]
aws_access_key_id = p1_profile_key_id
aws_secret_access_key = p1_profile_access_key

[p2]
aws_access_key_id = p2_profile_key_id
aws_secret_access_key = p2_profile_access_key`

	_, err = file.Write([]byte(profiles))
	if err != nil {
		t.Fatal(err)
	}

	testcases := []struct {
		name               string
		fileName           string
		profileName        string
		expAccessKeyId     string
		expSecretAccessKey string
	}{
		{
			name:               "use default profile",
			fileName:           file.Name(),
			profileName:        "",
			expAccessKeyId:     "default_profile_key_id",
			expSecretAccessKey: "default_profile_access_key",
		},
		{
			name:               "use a non-default profile",
			fileName:           file.Name(),
			profileName:        "p1",
			expAccessKeyId:     "p1_profile_key_id",
			expSecretAccessKey: "p1_profile_access_key",
		},
		{

			name:               "use a non-existent profile",
			fileName:           file.Name(),
			profileName:        "non-existent-profile",
			expAccessKeyId:     "",
			expSecretAccessKey: "",
		},
	}
	for _, tc := range testcases {
		t.Run(tc.name, func(t *testing.T) {
			globalClientCache.clear()
			s3c, err := newS3Storage(context.Background(), Options{
				Profile:        tc.profileName,
				CredentialFile: tc.fileName,
			})
			if err != nil {
				t.Fatal(err)
			}

			got, err := s3c.config.Credentials.Retrieve(context.Background())
			if err != nil {
				// if there should be such a profile but received an error fail,
				// ignore the error otherwise.
				if tc.expAccessKeyId != "" || tc.expSecretAccessKey != "" {
					t.Fatal(err)
				}
			}

			if got.AccessKeyID != tc.expAccessKeyId || got.SecretAccessKey != tc.expSecretAccessKey {
				t.Errorf("Expected credentials does not match the credential we got!\nExpected: Access Key ID: %v, Secret Access Key: %v\nGot    : Access Key ID: %v, Secret Access Key: %v\n", tc.expAccessKeyId, tc.expSecretAccessKey, got.AccessKeyID, got.SecretAccessKey)
			}
		})
	}
}

func TestS3ListObjects(t *testing.T) {
	url, err := url.New("s3://bucket/key")
	if err != nil {
		t.Errorf("unexpected error: %v", err)
	}
	ctrl := gomock.NewController(t)
	defer ctrl.Finish()

	m := NewMocks3Client(ctrl)
	mockS3 := &S3{
		client: m,
	}

	m.EXPECT().ListObjectsV2(gomock.Any(), gomock.Any()).Return(
		&s3.ListObjectsV2Output{
			CommonPrefixes: []types.CommonPrefix{
				{Prefix: aws.String("key/a/")},
				{Prefix: aws.String("key/b/")},
			},
			Contents: []types.Object{
				{Key: aws.String("key/test.txt")},
				{Key: aws.String("key/test.pdf")},
			},
		}, nil,
	)

	responses := []struct {
		isDir  bool
		url    string
		relurl string
	}{
		{
			isDir:  true,
			url:    "s3://bucket/key/a/",
			relurl: "a/",
		},
		{
			isDir:  true,
			url:    "s3://bucket/key/b/",
			relurl: "b/",
		},
		{
			isDir:  false,
			url:    "s3://bucket/key/test.txt",
			relurl: "test.txt",
		},
		{
			isDir:  false,
			url:    "s3://bucket/key/test.pdf",
			relurl: "test.pdf",
		},
	}

	index := 0
	for got := range mockS3.listObjectsV2(context.Background(), url) {
		if got.Err != nil {
			t.Errorf("unexpected error: %v", got.Err)
			continue
		}
		want := responses[index]
		if diff := cmp.Diff(want.isDir, got.Type.IsDir()); diff != "" {
			t.Errorf("(-want +got):\n%v", diff)
		}
		if diff := cmp.Diff(want.url, got.URL.Absolute()); diff != "" {
			t.Errorf("(-want +got):\n%v", diff)
		}
		if diff := cmp.Diff(want.relurl, got.URL.Relative()); diff != "" {
			t.Errorf("(-want +got):\n%v", diff)
		}
		index++
	}
}

func TestS3ListError(t *testing.T) {
	url, err := url.New("s3://bucket/key")
	if err != nil {
		t.Errorf("unexpected error: %v", err)
	}

	ctrl := gomock.NewController(t)
	defer ctrl.Finish()

	m := NewMocks3Client(ctrl)
	mockS3 := &S3{
		client: m,
	}
	mockErr := fmt.Errorf("mock error")

	m.EXPECT().ListObjectsV2(gomock.Any(), gomock.Any()).Return(
		nil, mockErr,
	)

	for got := range mockS3.listObjectsV2(context.Background(), url) {
		if got.Err != mockErr {
			t.Errorf("error got = %v, want %v", got.Err, mockErr)
		}
	}
}

func TestS3ListNoItemFound(t *testing.T) {
	url, err := url.New("s3://bucket/key")
	if err != nil {
		t.Errorf("unexpected error: %v", err)
	}

	ctrl := gomock.NewController(t)
	defer ctrl.Finish()

	m := NewMocks3Client(ctrl)
	mockS3 := &S3{
		client: m,
	}

	m.EXPECT().ListObjectsV2(gomock.Any(), gomock.Any()).Return(
		// output does not include keys that match with given key
		&s3.ListObjectsV2Output{
			CommonPrefixes: []types.CommonPrefix{
				{Prefix: aws.String("anotherkey/a/")},
				{Prefix: aws.String("anotherkey/b/")},
			},
			Contents: []types.Object{
				{Key: aws.String("a/b/c/d/test.txt")},
				{Key: aws.String("unknown/test.pdf")},
			},
		}, nil,
	)

	for got := range mockS3.List(context.Background(), url, true) {
		if got.Err != ErrNoObjectFound {
			t.Errorf("error got = %v, want %v", got.Err, ErrNoObjectFound)
		}
	}
}

func TestS3Retry(t *testing.T) {

	testcases := []struct {
		name          string
		expectedRetry int
	}{
		// Internal error
		{
			name:          "InternalError",
			expectedRetry: 5,
		},

		// Request errors
		{
			name:          "RequestError",
			expectedRetry: 5,
		},
		{
			name:          "UseOfClosedNetworkConnection",
			expectedRetry: 5,
		},
		{
			name:          "ConnectionResetByPeer",
			expectedRetry: 5,
		},
		{
			name:          "RequestFailureRequestError",
			expectedRetry: 5,
		},
		{
			name:          "RequestTimeout",
			expectedRetry: 5,
		},
		{
			name:          "ResponseTimeout",
			expectedRetry: 5,
		},
		{
			name:          "RequestTimeTooSkewed",
			expectedRetry: 5,
		},

		// Throttling errors
		{
			name:          "ProvisionedThroughputExceededException",
			expectedRetry: 5,
		},
		{
			name:          "Throttling",
			expectedRetry: 5,
		},
		{
			name:          "ThrottlingException",
			expectedRetry: 5,
		},
		{
			name:          "RequestLimitExceeded",
			expectedRetry: 5,
		},
		{
			name:          "RequestThrottled",
			expectedRetry: 5,
		},
		{
			name:          "RequestThrottledException",
			expectedRetry: 5,
		},

		// Expired credential errors
		{
			name:          "ExpiredToken",
			expectedRetry: 0,
		},
		{
			name:          "ExpiredTokenException",
			expectedRetry: 0,
		},

		// Invalid Token errors
		{
			name:          "InvalidToken",
			expectedRetry: 0,
		},

		// Connection errors
		{
			name:          "ConnectionReset",
			expectedRetry: 5,
		},
		{
			name:          "ConnectionTimedOut",
			expectedRetry: 5,
		},
		{
			name:          "BrokenPipe",
			expectedRetry: 5,
		},

		// Unknown errors
		{
			name:          "UnknownSDKError",
			expectedRetry: 5,
		},
	}
	const expectedRetry = 5

	for _, tc := range testcases {
		tc := tc
		t.Run(tc.name, func(t *testing.T) {
			ctx := context.Background()

			var count int32
			mw := middleware.DeserializeMiddlewareFunc("GetObject", func(
				ctx context.Context,
				in middleware.DeserializeInput,
				next middleware.DeserializeHandler,
			) (
				out middleware.DeserializeOutput,
				metadata middleware.Metadata,
				err error,
			) {
				atomic.AddInt32(&count, 1)
				return out, metadata, &smithy.GenericAPIError{Code: tc.name}
			})

			s3c, err := newS3Storage(ctx, Options{MaxRetries: expectedRetry, NoSignRequest: true})
			if err != nil {
				t.Fatal(err)
			}
			_, err = s3c.client.GetObject(
				context.Background(),
				&s3.GetObjectInput{Bucket: aws.String("bucket"), Key: aws.String("key")},
				func(options *s3.Options) {
					options.APIOptions = append(options.APIOptions, func(stack *middleware.Stack) error {
						return stack.Deserialize.Add(mw, middleware.After)
					})
				},
			)
			assert.ErrorContains(t, err, tc.name)

			gotAttempts := int(atomic.LoadInt32(&count))

			// AWS SDK counts attempts instead of retries.
			// Increase retries by one to get attempts.
			expectedAttempts := tc.expectedRetry + 1

			if gotAttempts != expectedAttempts {
				t.Errorf("expected %v retries, got %v", expectedAttempts, gotAttempts)
			}

		})
	}
}

func TestS3RetryOnNoSuchUpload(t *testing.T) {
	log.Init("debug", false)

	noSuchUploadError := awserr.New(s3.ErrCodeNoSuchUpload, "The specified upload does not exist. The upload ID may be invalid, or the upload may have been aborted or completed. status code: 404, request id: PJXXXXX, host id: HOSTIDXX", nil)
	testcases := []struct {
		name       string
		err        error
		retryCount int32
	}{
		{
			name:       "Don't retry",
			err:        noSuchUploadError,
			retryCount: 0,
		}, {
			name:       "Retry 5 times on NoSuchUpload error",
			err:        noSuchUploadError,
			retryCount: 5,
		}, {
			name:       "No error",
			err:        nil,
			retryCount: 0,
		},
	}

	url, err := url.New("s3://bucket/key")
	if err != nil {
		t.Errorf("unexpected error: %v", err)
	}

	for _, tc := range testcases {
		tc := tc
		t.Run(tc.name, func(t *testing.T) {
			mockApi := s3.New(unit.Session)
			mockS3 := &S3{
				api: mockApi,
				uploader: &s3manager.Uploader{
					S3:                mockApi,
					PartSize:          s3manager.DefaultUploadPartSize,
					Concurrency:       s3manager.DefaultUploadConcurrency,
					LeavePartsOnError: false,
					MaxUploadParts:    s3manager.MaxUploadParts,
				},
				noSuchUploadRetryCount: int(tc.retryCount),
			}

			ctx, cancel := context.WithCancel(context.Background())
			defer cancel()

			atomicCounter := new(int32)
			atomic.StoreInt32(atomicCounter, 0)

			mockApi.Handlers.Send.Clear()
			mockApi.Handlers.Unmarshal.Clear()
			mockApi.Handlers.UnmarshalMeta.Clear()
			mockApi.Handlers.ValidateResponse.Clear()
			mockApi.Handlers.Unmarshal.PushBack(func(r *request.Request) {
				r.Error = tc.err
				r.HTTPResponse = &http.Response{}
			})
			mockApi.Handlers.Unmarshal.PushBack(func(r *request.Request) {
				atomic.AddInt32(atomicCounter, 1)
			})

			mockS3.Put(ctx, strings.NewReader(""), url, NewMetadata(), s3manager.DefaultUploadConcurrency, s3manager.DefaultUploadPartSize)

			// +1 is for the original request
			// *2 is to account for the "Stat" requests that are made to obtain
			// retry code from object metada.
			want := 2*tc.retryCount + 1
			counter := atomic.LoadInt32(atomicCounter)
			if counter != want {
				t.Errorf("expected retry request count %d, got %d", want, counter)
			}
		})
	}
}

func TestS3CopyEncryptionRequest(t *testing.T) {
	testcases := []struct {
		name     string
		sse      string
		sseKeyID string
		acl      string

		expectedSSE      string
		expectedSSEKeyID string
		expectedAcl      string
	}{
		{
			name: "no encryption/no acl, by default",
		},
		{
			name:        "aws:kms encryption with server side generated keys",
			sse:         "aws:kms",
			expectedSSE: "aws:kms",
		},
		{
			name:     "aws:kms encryption with user provided key",
			sse:      "aws:kms",
			sseKeyID: "sdkjn12SDdci#@#EFRFERTqW/ke",

			expectedSSE:      "aws:kms",
			expectedSSEKeyID: "sdkjn12SDdci#@#EFRFERTqW/ke",
		},
		{
			name:     "provide key without encryption flag, shall be ignored",
			sseKeyID: "1234567890",
		},
		{
			name:        "acl flag with a value",
			acl:         "bucket-owner-full-control",
			expectedAcl: "bucket-owner-full-control",
		},
	}
	u, err := url.New("s3://bucket/key")
	if err != nil {
		t.Errorf("unexpected error: %v", err)
	}
	for _, tc := range testcases {
		tc := tc
		t.Run(tc.name, func(t *testing.T) {

			ctrl := gomock.NewController(t)
			defer ctrl.Finish()

<<<<<<< HEAD
			m := NewMocks3Client(ctrl)
			mockS3 := &S3{
				client: m,
			}
=======
			mockApi.Handlers.Unmarshal.Clear()
			mockApi.Handlers.UnmarshalMeta.Clear()
			mockApi.Handlers.UnmarshalError.Clear()
			mockApi.Handlers.Send.Clear()

			mockApi.Handlers.Send.PushBack(func(r *request.Request) {

				r.HTTPResponse = &http.Response{
					StatusCode: http.StatusOK,
					Body:       io.NopCloser(strings.NewReader("")),
				}
>>>>>>> 2a6c7cc8

			copyObjectInput := &s3.CopyObjectInput{
				Bucket:               aws.String(u.Bucket),
				CopySource:           aws.String(u.EscapedPath()),
				Key:                  aws.String(u.Path),
				ServerSideEncryption: types.ServerSideEncryption(tc.sse),
				ACL:                  types.ObjectCannedACL(tc.acl),
				SSEKMSKeyId:          aws.String(tc.expectedSSEKeyID),
			}

			metadata := NewMetadata().SetSSE(tc.sse).SetSSEKeyID(tc.sseKeyID).SetACL(tc.acl)
			m.EXPECT().CopyObject(
				gomock.Any(),
				matchCopyObjectInput(copyObjectInput),
			)
			mockS3.Copy(context.Background(), u, u, metadata)

		})
	}
}

type CopyObjectMatcher struct {
	Input *s3.CopyObjectInput
}

func matchCopyObjectInput(input *s3.CopyObjectInput) gomock.Matcher {
	return CopyObjectMatcher{Input: input}
}

func (m CopyObjectMatcher) Matches(x interface{}) bool {
	input, ok := x.(*s3.CopyObjectInput)
	if ok {
		return input.ACL == m.Input.ACL && input.ServerSideEncryption == m.Input.ServerSideEncryption && aws.ToString(input.SSEKMSKeyId) == aws.ToString(m.Input.SSEKMSKeyId)
	}

	return false
}

func (m CopyObjectMatcher) String() string {
	b, _ := json.Marshal(m)
	return string(b)
}

func TestS3PutEncryptionRequest(t *testing.T) {
	testcases := []struct {
		name     string
		sse      string
		sseKeyID string
		acl      string

		expectedSSE      string
		expectedSSEKeyID string
		expectedAcl      string
	}{
		{
			name: "no encryption/no acl, by default",
		},
		{
			name:        "aws:kms encryption with server side generated keys",
			sse:         "aws:kms",
			expectedSSE: "aws:kms",
		},
		{
			name:     "aws:kms encryption with user provided key",
			sse:      "aws:kms",
			sseKeyID: "sdkjn12SDdci#@#EFRFERTqW/ke",

			expectedSSE:      "aws:kms",
			expectedSSEKeyID: "sdkjn12SDdci#@#EFRFERTqW/ke",
		},
		{
			name:     "provide key without encryption flag, shall be ignored",
			sseKeyID: "1234567890",
		},
		{
			name:        "acl flag with a value",
			acl:         "bucket-owner-full-control",
			expectedAcl: "bucket-owner-full-control",
		},
	}
	u, err := url.New("s3://bucket/key")
	if err != nil {
		t.Errorf("unexpected error: %v", err)
	}
	for _, tc := range testcases {
		tc := tc
		t.Run(tc.name, func(t *testing.T) {

<<<<<<< HEAD
			ctrl := gomock.NewController(t)
			defer ctrl.Finish()
=======
			mockApi := s3.New(unit.Session)

			mockApi.Handlers.Unmarshal.Clear()
			mockApi.Handlers.UnmarshalMeta.Clear()
			mockApi.Handlers.UnmarshalError.Clear()
			mockApi.Handlers.Send.Clear()

			mockApi.Handlers.Send.PushBack(func(r *request.Request) {

				r.HTTPResponse = &http.Response{
					StatusCode: http.StatusOK,
					Body:       io.NopCloser(strings.NewReader("")),
				}

				params := r.Params
				sse := valueAtPath(params, "ServerSideEncryption")
				key := valueAtPath(params, "SSEKMSKeyId")

				if !(sse == nil && tc.expectedSSE == "") {
					assert.Equal(t, sse, tc.expectedSSE)
				}
				if !(key == nil && tc.expectedSSEKeyID == "") {
					assert.Equal(t, key, tc.expectedSSEKeyID)
				}

				aclVal := valueAtPath(r.Params, "ACL")

				if aclVal == nil && tc.expectedAcl == "" {
					return
				}
				assert.Equal(t, aclVal, tc.expectedAcl)
			})
>>>>>>> 2a6c7cc8

			mockUploader := NewMockuploader(ctrl)
			mockS3 := &S3{
				uploader: mockUploader,
			}

			putObjectInput := &s3.PutObjectInput{
				Bucket:               aws.String(u.Bucket),
				Key:                  aws.String(u.Path),
				ServerSideEncryption: types.ServerSideEncryption(tc.sse),
				ACL:                  types.ObjectCannedACL(tc.acl),
				SSEKMSKeyId:          aws.String(tc.expectedSSEKeyID),
			}

			metadata := NewMetadata().SetSSE(tc.sse).SetSSEKeyID(tc.sseKeyID).SetACL(tc.acl)
			mockUploader.EXPECT().Upload(
				gomock.Any(),
				matchPutObjectInput(putObjectInput),
				gomock.Any(),
			)
			err := mockS3.Put(context.Background(), bytes.NewReader([]byte("")), u, metadata, 1, 5242880)
			if err != nil {
				fmt.Println(err.Error())
			}

		})
	}
}

type putObjectMatcher struct {
	Input *s3.PutObjectInput
}

func matchPutObjectInput(input *s3.PutObjectInput) gomock.Matcher {
	return putObjectMatcher{Input: input}
}

func (m putObjectMatcher) Matches(x interface{}) bool {
	input, ok := x.(*s3.PutObjectInput)
	if ok {
		return input.ACL == m.Input.ACL && input.ServerSideEncryption == m.Input.ServerSideEncryption && aws.ToString(input.SSEKMSKeyId) == aws.ToString(m.Input.SSEKMSKeyId)
	}

	return false
}

func (m putObjectMatcher) String() string {
	b, _ := json.Marshal(m)
	return string(b)
}

func TestS3listObjectsV2(t *testing.T) {
	const (
		numObjectsToReturn = 10100
		numObjectsToIgnore = 1127

		pre = "s3://bucket/key"
	)

	u, err := url.New(pre)
	if err != nil {
		t.Errorf("unexpected error: %v", err)
	}

	mapReturnObjNameToModtime := map[string]time.Time{}
	mapIgnoreObjNameToModtime := map[string]time.Time{}

	s3objs := make([]types.Object, 0, numObjectsToIgnore+numObjectsToReturn)

	for i := 0; i < numObjectsToReturn; i++ {
		fname := fmt.Sprintf("%s/%d", pre, i)
		now := time.Now()

		mapReturnObjNameToModtime[pre+"/"+fname] = now
		s3objs = append(s3objs, types.Object{
			Key:          aws.String("key/" + fname),
			LastModified: aws.Time(now),
		})
	}

	for i := 0; i < numObjectsToIgnore; i++ {
		fname := fmt.Sprintf("%s/%d", pre, numObjectsToReturn+i)
		later := time.Now().Add(time.Second * 10)

		mapIgnoreObjNameToModtime[pre+"/"+fname] = later
		s3objs = append(s3objs, types.Object{
			Key:          aws.String("key/" + fname),
			LastModified: aws.Time(later),
		})
	}

	// shuffle the objects array to remove possible assumptions about how objects
	// are stored.
	rand.Shuffle(len(s3objs), func(i, j int) {
		s3objs[i], s3objs[j] = s3objs[j], s3objs[i]
	})

<<<<<<< HEAD
	ctrl := gomock.NewController(t)
	defer ctrl.Finish()
=======
	mockApi := s3.New(unit.Session)

	mockApi.Handlers.Unmarshal.Clear()
	mockApi.Handlers.UnmarshalMeta.Clear()
	mockApi.Handlers.UnmarshalError.Clear()
	mockApi.Handlers.Send.Clear()

	mockApi.Handlers.Send.PushBack(func(r *request.Request) {
		r.HTTPResponse = &http.Response{
			StatusCode: http.StatusOK,
			Body:       io.NopCloser(strings.NewReader("")),
		}

		r.Data = &s3.ListObjectsV2Output{
			Contents: s3objs,
		}
	})
>>>>>>> 2a6c7cc8

	m := NewMocks3Client(ctrl)
	mockS3 := &S3{
		client: m,
	}

	m.EXPECT().ListObjectsV2(gomock.Any(), gomock.Any()).Return(&s3.ListObjectsV2Output{
		Contents: s3objs,
	}, nil)

	ouputCh := mockS3.listObjectsV2(context.Background(), u)

	for obj := range ouputCh {
		if _, ok := mapReturnObjNameToModtime[obj.String()]; ok {
			delete(mapReturnObjNameToModtime, obj.String())
			continue
		}
		t.Errorf("%v should not have been returned\n", obj)
	}
	assert.Equal(t, len(mapReturnObjNameToModtime), 0)
}

func TestClientCreateAndCachingWithDifferentBuckets(t *testing.T) {
	log.Init("error", false)
	testcases := []struct {
		bucket         string
		alreadyCreated bool // sessions should not be created again if they already have been created before
	}{
		{bucket: "bucket"},
		{bucket: "bucket", alreadyCreated: true},
		{bucket: "test-bucket"},
	}

	clients := map[string]*s3Client{}
	for _, tc := range testcases {
		_, client, err := globalClientCache.newClient(context.Background(), Options{
			bucket: tc.bucket,
			region: "us-east-1",
		})
		if err != nil {
			t.Error(err)
		}

		if tc.alreadyCreated {
			_, ok := clients[tc.bucket]
			assert.Check(t, ok, "session should not have been created again")
		} else {
			clients[tc.bucket] = &client
		}
	}
}

func TestRegionDetectionPriority(t *testing.T) {
	bucketRegion := "sa-east-1"

	testcases := []struct {
		name           string
		bucket         string
		optsRegion     string
		envRegion      string
		expectedRegion string
	}{
		{
			name:           "RegionWithSourceRegionParameter",
			bucket:         "bucket",
			optsRegion:     "ap-east-1",
			envRegion:      "ca-central-1",
			expectedRegion: "ap-east-1",
		},
		{
			name:           "RegionWithEnvironmentVariable",
			bucket:         "bucket",
			optsRegion:     "",
			envRegion:      "ca-central-1",
			expectedRegion: "ca-central-1",
		},
		{
			name:           "RegionWithBucketRegion",
			bucket:         "bucket",
			optsRegion:     "",
			envRegion:      "",
			expectedRegion: bucketRegion,
		},
		{
			name:           "DefaultRegion",
			bucket:         "",
			optsRegion:     "",
			envRegion:      "",
			expectedRegion: "us-east-1",
		},
	}

	// mock auto bucket detection
	server := func() *httptest.Server {
		return httptest.NewServer(http.HandlerFunc(func(w http.ResponseWriter, r *http.Request) {
			w.Header().Set("X-Amz-Bucket-Region", bucketRegion)
			w.WriteHeader(http.StatusOK)
		}))
	}()
	defer server.Close()
	log.Init("error", false)

	for _, tc := range testcases {
		t.Run(tc.name, func(t *testing.T) {
			opts := Options{
				LogLevel: log.LevelError,
			}

			if tc.optsRegion != "" {
				opts.region = tc.optsRegion
			}

			if tc.envRegion != "" {
				os.Setenv("AWS_REGION", tc.envRegion)
				defer os.Unsetenv("AWS_REGION")
			}

			if tc.bucket != "" {
				opts.bucket = tc.bucket
			}

			endpointURL, err := parseEndpoint(server.URL)
			if err != nil {
				t.Fatal(err)
			}

			endpointOpts, isVirtualHostStyle := getEndpointOpts(endpointURL)

			var awsOpts []func(*config.LoadOptions) error
			awsOpts = append(awsOpts, endpointOpts)
			// ignore local profile loading
			awsOpts = append(awsOpts, config.WithSharedConfigFiles([]string{}))

			awsOpts, err = getRegionOpts(context.Background(), opts, isVirtualHostStyle, awsOpts...)

			if err != nil {
				t.Fatal(err)
			}

			cfg, err := config.LoadDefaultConfig(context.Background(), awsOpts...)

			if err != nil {
				t.Fatal(err)
			}

			got := cfg.Region
			if got != tc.expectedRegion {
				t.Fatalf("expected %v, got %v", tc.expectedRegion, got)
			}
		})
	}
}

func TestAutoRegionFromHeadBucket(t *testing.T) {
	log.Init("error", false)

	testcases := []struct {
		name              string
		bucket            string
		region            string
		status            int
		expectedRegion    string
		expectedErrorCode string
	}{
		{
			name:           "NoLocationConstraint",
			bucket:         "bucket",
			region:         "",
			status:         http.StatusOK,
			expectedRegion: "us-east-1",
		},
		{
			name:           "LocationConstraintDefaultRegion",
			bucket:         "bucket",
			region:         "us-east-1",
			status:         http.StatusOK,
			expectedRegion: "us-east-1",
		},
		{
			name:           "LocationConstraintAnotherRegion",
			bucket:         "bucket",
			region:         "us-west-2",
			status:         http.StatusOK,
			expectedRegion: "us-west-2",
		},
		{
			name:              "BucketNotFoundErrorMustFail",
			bucket:            "bucket",
			status:            http.StatusNotFound,
			expectedRegion:    "us-east-1",
			expectedErrorCode: "bucket not found",
		},
		{
			name:           "AccessDeniedErrorMustNotFail",
			bucket:         "bucket",
			status:         http.StatusForbidden,
			expectedRegion: "us-east-1",
		},
	}

	for _, tc := range testcases {
		t.Run(tc.name, func(t *testing.T) {
<<<<<<< HEAD
=======
			awsSess := unitSession()
			awsSess.Handlers.Unmarshal.Clear()
			awsSess.Handlers.Send.Clear()
			awsSess.Handlers.Send.PushBack(func(r *request.Request) {
				header := http.Header{}
				if tc.region != "" {
					header.Set("X-Amz-Bucket-Region", tc.region)
				}
				r.HTTPResponse = &http.Response{
					StatusCode: tc.status,
					Header:     header,
					Body:       io.NopCloser(strings.NewReader("")),
				}
			})
>>>>>>> 2a6c7cc8

			// mock auto bucket detection
			server := func() *httptest.Server {
				return httptest.NewServer(http.HandlerFunc(func(w http.ResponseWriter, r *http.Request) {
					if tc.region != "" {
						w.Header().Set("X-Amz-Bucket-Region", tc.region)
					}
					w.WriteHeader(tc.status)
				}))
			}()
			defer server.Close()

			opts := Options{
				LogLevel: log.LevelError,
			}

			if tc.bucket != "" {
				opts.bucket = tc.bucket
			}

			endpointURL, err := parseEndpoint(server.URL)
			if err != nil {
				t.Fatal(err)
			}

			endpointOpts, isVirtualHostStyle := getEndpointOpts(endpointURL)
			var awsOpts []func(*config.LoadOptions) error
			awsOpts = append(awsOpts, endpointOpts)
			// ignore local profile loading
			awsOpts = append(awsOpts, config.WithSharedConfigFiles([]string{}))
			awsOpts = append(awsOpts, config.WithRetryer(customRetryer(0)))

			awsOpts, err = getRegionOpts(context.Background(), opts, isVirtualHostStyle, awsOpts...)
			gotErr := err
			cfg, _ := config.LoadDefaultConfig(context.Background(), awsOpts...)

			if tc.expectedErrorCode != "" {
				if !ErrHasCode(gotErr, tc.expectedErrorCode) {
					t.Errorf("expected error code: %v, got error: %v", tc.expectedErrorCode, gotErr)
					return
				}
			} else if expected, got := tc.expectedRegion, cfg.Region; expected != got {
				t.Errorf("expected: %v, got: %v", expected, got)
			}

		})
	}
}
func TestS3ListObjectsAPIVersions(t *testing.T) {
	url, err := url.New("s3://bucket/key")
	if err != nil {
		t.Errorf("unexpected error: %v", err)
	}

	ctrl := gomock.NewController(t)
	defer ctrl.Finish()

	m := NewMocks3Client(ctrl)
	mockS3 := &S3{
		client: m,
	}

	t.Run("list-objects-v2", func(t *testing.T) {

		m.EXPECT().ListObjectsV2(gomock.Any(), gomock.Any(), gomock.Any()).Return(&s3.ListObjectsV2Output{}, nil)
		ctx := context.Background()

		mockS3.useListObjectsV1 = false
		for range mockS3.List(ctx, url, false) {

		}

	})
	t.Run("list-objects-v1", func(t *testing.T) {

		m.EXPECT().ListObjects(gomock.Any(), gomock.Any(), gomock.Any()).Return(&s3.ListObjectsOutput{}, nil)
		ctx := context.Background()

		mockS3.useListObjectsV1 = true
		for range mockS3.List(ctx, url, false) {

		}

	})
}

func TestAWSLogLevel(t *testing.T) {
	testcases := []struct {
		name     string
		level    string
		expected []aws.ClientLogMode
	}{
		{
			name:     "Trace: log level must be aws.LogResponse and aws.LogRequest",
			level:    "trace",
			expected: []aws.ClientLogMode{aws.LogResponse, aws.LogRequest},
		},
		{
			name:     "Debug: log level must be 0",
			level:    "debug",
			expected: []aws.ClientLogMode{0},
		},
		{
			name:     "Info: log level must be 0",
			level:    "info",
			expected: []aws.ClientLogMode{0},
		},
		{
			name:     "Error: log level must be 0",
			level:    "error",
			expected: []aws.ClientLogMode{0},
		},
	}

	for _, tc := range testcases {
		t.Run(tc.name, func(t *testing.T) {

			s3c, err := newS3Storage(context.Background(), Options{
				LogLevel:      log.LevelFromString(tc.level),
				NoSignRequest: true,
			})

			if err != nil {
				t.Fatal(err)
			}

			cfgLogLevel := s3c.config.ClientLogMode
			for _, expectedLogLevel := range tc.expected {
				if expectedLogLevel == aws.LogRequest {
					assert.Equal(t, cfgLogLevel.IsRequest(), true)
				}
				if expectedLogLevel == aws.LogResponse {
					assert.Equal(t, cfgLogLevel.IsResponse(), true)
				}
				if expectedLogLevel == 0 {
					assert.Equal(t, int(expectedLogLevel), 0)
				}

			}

		})
	}
<<<<<<< HEAD
}
=======

	return v[0]
}

// tempError is a wrapper error type that implements anonymous
// interface getting checked in url.Error.Temporary;
//
//	interface { Temporary() bool }
//
// see: https://github.com/golang/go/blob/2ebe77a2fda1ee9ff6fd9a3e08933ad1ebaea039/src/net/url/url.go#L38-L43
//
// AWS SDK checks if the underlying error in received url.Error implements it;
// see: https://github.com/aws/aws-sdk-go/blob/b8fe768e4ce7f8f7c002bd7b27f4f5a8723fb1a5/aws/request/retryer.go#L191-L208
//
// It's used to mimic errors like tls.permanentError that would
// be received in a url.Error when the connection timed out.
type tempError struct {
	err  error
	temp bool
}

func (e tempError) Error() string { return e.err.Error() }

func (e tempError) Temporary() bool { return e.temp }

func (e *tempError) Unwrap() error { return e.err }
>>>>>>> 2a6c7cc8
<|MERGE_RESOLUTION|>--- conflicted
+++ resolved
@@ -5,7 +5,6 @@
 	"context"
 	"encoding/json"
 	"fmt"
-<<<<<<< HEAD
 	"github.com/aws/aws-sdk-go-v2/aws"
 	"github.com/aws/aws-sdk-go-v2/config"
 	"github.com/aws/aws-sdk-go-v2/service/s3"
@@ -18,9 +17,6 @@
 	"github.com/peak/s5cmd/log"
 	"github.com/peak/s5cmd/storage/url"
 	"gotest.tools/v3/assert"
-=======
-	"io"
->>>>>>> 2a6c7cc8
 	"math/rand"
 	"net/http"
 	"net/http/httptest"
@@ -626,24 +622,10 @@
 			ctrl := gomock.NewController(t)
 			defer ctrl.Finish()
 
-<<<<<<< HEAD
 			m := NewMocks3Client(ctrl)
 			mockS3 := &S3{
 				client: m,
 			}
-=======
-			mockApi.Handlers.Unmarshal.Clear()
-			mockApi.Handlers.UnmarshalMeta.Clear()
-			mockApi.Handlers.UnmarshalError.Clear()
-			mockApi.Handlers.Send.Clear()
-
-			mockApi.Handlers.Send.PushBack(func(r *request.Request) {
-
-				r.HTTPResponse = &http.Response{
-					StatusCode: http.StatusOK,
-					Body:       io.NopCloser(strings.NewReader("")),
-				}
->>>>>>> 2a6c7cc8
 
 			copyObjectInput := &s3.CopyObjectInput{
 				Bucket:               aws.String(u.Bucket),
@@ -732,43 +714,8 @@
 		tc := tc
 		t.Run(tc.name, func(t *testing.T) {
 
-<<<<<<< HEAD
 			ctrl := gomock.NewController(t)
 			defer ctrl.Finish()
-=======
-			mockApi := s3.New(unit.Session)
-
-			mockApi.Handlers.Unmarshal.Clear()
-			mockApi.Handlers.UnmarshalMeta.Clear()
-			mockApi.Handlers.UnmarshalError.Clear()
-			mockApi.Handlers.Send.Clear()
-
-			mockApi.Handlers.Send.PushBack(func(r *request.Request) {
-
-				r.HTTPResponse = &http.Response{
-					StatusCode: http.StatusOK,
-					Body:       io.NopCloser(strings.NewReader("")),
-				}
-
-				params := r.Params
-				sse := valueAtPath(params, "ServerSideEncryption")
-				key := valueAtPath(params, "SSEKMSKeyId")
-
-				if !(sse == nil && tc.expectedSSE == "") {
-					assert.Equal(t, sse, tc.expectedSSE)
-				}
-				if !(key == nil && tc.expectedSSEKeyID == "") {
-					assert.Equal(t, key, tc.expectedSSEKeyID)
-				}
-
-				aclVal := valueAtPath(r.Params, "ACL")
-
-				if aclVal == nil && tc.expectedAcl == "" {
-					return
-				}
-				assert.Equal(t, aclVal, tc.expectedAcl)
-			})
->>>>>>> 2a6c7cc8
 
 			mockUploader := NewMockuploader(ctrl)
 			mockS3 := &S3{
@@ -866,28 +813,8 @@
 		s3objs[i], s3objs[j] = s3objs[j], s3objs[i]
 	})
 
-<<<<<<< HEAD
 	ctrl := gomock.NewController(t)
 	defer ctrl.Finish()
-=======
-	mockApi := s3.New(unit.Session)
-
-	mockApi.Handlers.Unmarshal.Clear()
-	mockApi.Handlers.UnmarshalMeta.Clear()
-	mockApi.Handlers.UnmarshalError.Clear()
-	mockApi.Handlers.Send.Clear()
-
-	mockApi.Handlers.Send.PushBack(func(r *request.Request) {
-		r.HTTPResponse = &http.Response{
-			StatusCode: http.StatusOK,
-			Body:       io.NopCloser(strings.NewReader("")),
-		}
-
-		r.Data = &s3.ListObjectsV2Output{
-			Contents: s3objs,
-		}
-	})
->>>>>>> 2a6c7cc8
 
 	m := NewMocks3Client(ctrl)
 	mockS3 := &S3{
@@ -1090,23 +1017,6 @@
 
 	for _, tc := range testcases {
 		t.Run(tc.name, func(t *testing.T) {
-<<<<<<< HEAD
-=======
-			awsSess := unitSession()
-			awsSess.Handlers.Unmarshal.Clear()
-			awsSess.Handlers.Send.Clear()
-			awsSess.Handlers.Send.PushBack(func(r *request.Request) {
-				header := http.Header{}
-				if tc.region != "" {
-					header.Set("X-Amz-Bucket-Region", tc.region)
-				}
-				r.HTTPResponse = &http.Response{
-					StatusCode: tc.status,
-					Header:     header,
-					Body:       io.NopCloser(strings.NewReader("")),
-				}
-			})
->>>>>>> 2a6c7cc8
 
 			// mock auto bucket detection
 			server := func() *httptest.Server {
@@ -1249,11 +1159,6 @@
 
 		})
 	}
-<<<<<<< HEAD
-}
-=======
-
-	return v[0]
 }
 
 // tempError is a wrapper error type that implements anonymous
@@ -1277,5 +1182,4 @@
 
 func (e tempError) Temporary() bool { return e.temp }
 
-func (e *tempError) Unwrap() error { return e.err }
->>>>>>> 2a6c7cc8
+func (e *tempError) Unwrap() error { return e.err }